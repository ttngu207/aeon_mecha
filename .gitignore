--- conflicted
+++ resolved
@@ -1,6 +1,5 @@
 # Byte-compiled / optimized / DLL files
 __pycache__/
-<<<<<<< HEAD
 *.py[cod]
 *$py.class
 bin/
@@ -9,22 +8,7 @@
 *.so
 
 # Distribution / packaging
-.Python
-env/
-build/
-develop-eggs/
-dist/
-downloads/
-eggs/
-.eggs/
-lib/
-lib64/
-parts/
-sdist/
-var/
-wheels/
 *.egg-info/
-.installed.cfg
 *.egg
 .idea/
 
@@ -83,47 +67,10 @@
 
 # SageMath parsed files
 *.sage.py
-=======
-
-# Distribution / packaging
-*.egg-info/
-*.egg
->>>>>>> 5cb6d210
 
 # dotenv
 .env
 
-<<<<<<< HEAD
-# virtualenv
-.venv
-venv/
-ENV/
-
-# Spyder project settings
-.spyderproject
-.spyproject
-
-# Rope project settings
-.ropeproject
-
-# mkdocs documentation
-/site
-
-# mypy
-.mypy_cache/
-
-# datajoint
-dj_local_conf.json
-
-# emacs
-**/*~
-**/#*#
-**/.#*
-
-# vscode
-.vscode/*
-*.code-workspace
-=======
 # datajoint
 dj_local_conf.json
 
@@ -131,7 +78,10 @@
 .vscode/*
 *.code-workspace
 .idea/
->>>>>>> 5cb6d210
+
+# vscode
+.vscode/*
+*.code-workspace
 
 # misc
 **/.DS_Store
