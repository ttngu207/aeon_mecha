# Python environment yaml setup file
# run e.g. w/mamba: `mamba env create -qf env.yml`

name: aeon
channels:
  - conda-forge
  - defaults
dependencies:
  - python>=3.9, <3.10
  - bandit                                                    # (dev)
  - black                                                     # (dev)
  - blas>=1.1, <2
  - bottleneck>=1.2.1, <2
  - dotmap
  - fastparquet
  - flake8                                                    # (dev)
  - gh                                                        # (dev)
  - graphviz
  - ipdb                                                      # (dev)
  - ipykernel
  - isort                                                     # (dev)
  - jupyter
  - jupyterlab
  - matplotlib
  - numba>=0.46.0, <1
  - numexpr>=2.6.8, <3
  - numpy>=1.21.0, <2
  - opencv
  - pandas>=1.3, <2
  - pip
  - plotly
  - poetry-core
  - pre-commit                                                # (dev)
  - pyarrow
  - pydotplus
  - pymysql
<<<<<<< HEAD
  - pytest                 # dev
=======
  - pytest                                                    # (dev)
  - pytest-cov                                                # (dev)
  - python-graphviz
>>>>>>> a56c9254
  - pyyaml
  - scikit-learn
  - scipy
  - seaborn
  - setuptools_scm
  - sphinx                                                    # (dev)
  - tox                                                       # (dev)
  - xarray>=0.12.3, <1
<<<<<<< HEAD
  - pip:
    - bandit               # dev
    - datajoint
    - dotmap
    - opencv-python
    - tox                  # dev
    - git+https://github.com/datajoint-company/datajoint-utilities.git
=======
  - pip: # Dependencies to install from pypy with `pip`.
    - datajoint>=0.13, <1
    - tox
    - git+https://github.com/vathes/datajoint-utilities.git
    - git+https://github.com/Technologicat/pyan.git           # (dev)
  
# note: dev packages can be separated out in a `env_devs.yml` file in future
>>>>>>> a56c9254
<|MERGE_RESOLUTION|>--- conflicted
+++ resolved
@@ -34,13 +34,8 @@
   - pyarrow
   - pydotplus
   - pymysql
-<<<<<<< HEAD
-  - pytest                 # dev
-=======
   - pytest                                                    # (dev)
   - pytest-cov                                                # (dev)
-  - python-graphviz
->>>>>>> a56c9254
   - pyyaml
   - scikit-learn
   - scipy
@@ -49,20 +44,10 @@
   - sphinx                                                    # (dev)
   - tox                                                       # (dev)
   - xarray>=0.12.3, <1
-<<<<<<< HEAD
-  - pip:
-    - bandit               # dev
-    - datajoint
-    - dotmap
-    - opencv-python
-    - tox                  # dev
-    - git+https://github.com/datajoint-company/datajoint-utilities.git
-=======
   - pip: # Dependencies to install from pypy with `pip`.
     - datajoint>=0.13, <1
     - tox
     - git+https://github.com/vathes/datajoint-utilities.git
     - git+https://github.com/Technologicat/pyan.git           # (dev)
-  
-# note: dev packages can be separated out in a `env_devs.yml` file in future
->>>>>>> a56c9254
+
+# note: dev packages can be separated out in a `env_devs.yml` file in future