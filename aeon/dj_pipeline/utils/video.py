import base64
import datetime
import pathlib

import cv2
import numpy as np
import pandas as pd

import aeon.io.reader as io_reader
from aeon.io import api as io_api
from aeon.io import video as io_video

<<<<<<< HEAD
=======
raw_data_dir = pathlib.Path("/ceph/aeon/aeon/data/raw/AEON2/experiment0.2")


>>>>>>> 6b34e430
def retrieve_video_frames(
    experiment_name,
    camera_name,
    start_time,
    end_time,
    desired_fps=50,
    start_frame=0,
    chunk_size=50,
    **kwargs,
):
    from aeon.dj_pipeline import acquisition

    raw_data_dir = acquisition.Experiment.get_data_directory(
        {"experiment_name": experiment_name}
    )

    # do some data loading
    videodata = io_api.load(
        root=raw_data_dir.as_posix(),
        reader=io_reader.Video(camera_name),
        start=pd.Timestamp(start_time),
        end=pd.Timestamp(end_time),
    )
    if not len(videodata):
        raise ValueError(
            f"No video data found for {camera_name} camera and time period: {start_time} - {end_time}"
        )

    framedata = videodata[start_frame : start_frame + chunk_size]

    final_fps = desired_fps

    # read frames
    frames = io_video.frames(framedata)

    encoded_frames = []
    for f in frames:
        encoded_f = cv2.imencode(".jpeg", f)[1].tobytes()
        encoded_frames.append(base64.b64encode(encoded_f).decode())

    last_frame_time = framedata.index[len(encoded_frames) - 1]

    return {
        "frameMeta": {
            "fps": final_fps,
            "frameCount": len(encoded_frames),
            "endTime": str(last_frame_time),
            "finalChunk": bool(last_frame_time >= end_time),
        },
        "frames": encoded_frames,
    }<|MERGE_RESOLUTION|>--- conflicted
+++ resolved
@@ -10,12 +10,7 @@
 from aeon.io import api as io_api
 from aeon.io import video as io_video
 
-<<<<<<< HEAD
-=======
-raw_data_dir = pathlib.Path("/ceph/aeon/aeon/data/raw/AEON2/experiment0.2")
 
-
->>>>>>> 6b34e430
 def retrieve_video_frames(
     experiment_name,
     camera_name,
