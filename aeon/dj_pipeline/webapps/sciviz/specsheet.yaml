version: "v0.1.0"
LabBook: null
SciViz:
  route: /aeon
  auth:
    mode: "database"
  component_interface:
    override: |
      from datetime import datetime
      from pharus.component_interface import SlideshowComponent, NumpyEncoder, type_map
      from flask import request
      from aeon.dj_pipeline.utils.video import retrieve_video_frames

      class AeonSlideshowComponent(SlideshowComponent):
          def dj_query_route(self):
              fetch_metadata = self.fetch_metadata

              # Dj query provided should return only a video location
              fetched_args = (fetch_metadata["query"] & self.restriction).fetch1(
                  *fetch_metadata["fetch_args"]
              )
              kwargs = {**fetched_args, **request.args}
              kwargs['camera_name'] = kwargs.pop('camera_description')
              kwargs['start_time'] = datetime.utcfromtimestamp(int(kwargs.pop('startTime')))
              kwargs['end_time'] = datetime.utcfromtimestamp(int(kwargs.pop('endTime')))
              kwargs['start_frame'] = int(kwargs.pop('start_frame'))
              kwargs['chunk_size'] = int(kwargs.pop('chunk_size'))
                
              return (
                  NumpyEncoder.dumps(
                      retrieve_video_frames(**kwargs)
                  ),
                  200,
                  {"Content-Type": "application/json"},
              )

      type_map = dict({"slideshow:aeon": AeonSlideshowComponent}, **type_map)

  pages:
    Colony:
      route: /colony_page
      grids:
        grid1:
          type: fixed
          columns: 1
          row_height: 1000
          components:
            Colony Entry:
              route: /colony_form
              x: 0
              y: 0
              height: 0.5
              width: 1
              type: form
              tables:
                - aeon_lab.Colony
              map:
                - type: attribute
                  input: Subject
                  destination: subject
                - type: attribute
                  input: Reference Weight
                  destination: reference_weight
                - type: attribute
                  input: Sex
                  destination: sex
                - type: attribute
                  input: Date of Birth
                  destination: subject_birth_date
                - type: attribute
                  input: Note
                  destination: note
<<<<<<< HEAD
            Colony:
              route: /colony_page_table
              x: 0
              y: 0
              height: 1
              width: 1
              type: antd-table
              restriction: >
                def restriction(**kwargs):
                    return dict(**kwargs)
              dj_query: >
                def dj_query(aeon_lab):
                    return {'query': aeon_lab.Colony(), 'fetch_args': []}
=======
          # component_templates:
          #   Colony Table:
          #     route: /colony_meta
          #     type: metadata
          #     restriction: >
          #       def restriction(**kwargs):
          #           return dict(**kwargs)
          #     dj_query: >
          #       def dj_query(aeon_lab):
          #           return dict(query=aeon_lab.Colony(), fetch_args=[])
>>>>>>> a0bbaf34

    Subjects:
      route: /subjects
      grids:
        grid1:
          type: fixed
          columns: 1
          row_height: 700
          components:
            Animals:
              route: /allsubjects
              link: /per_subject_report
              x: 0
              y: 0
              height: 1
              width: 1
              type: antd-table
              restriction: >
                def restriction(**kwargs):
                    return dict(**kwargs)
              dj_query: >
                def dj_query(aeon_acquisition, aeon_analysis):
                    acquisition = aeon_acquisition
                    visit_analysis = aeon_analysis
                    query = acquisition.Experiment.Subject.aggr(visit_analysis.VisitEnd.join(visit_analysis.Visit, left=True), first_visit_start='MIN(visit_start)', last_visit_end='MAX(visit_end)', total_visit_count='COUNT(visit_start)', total_visit_duration='SUM(visit_duration)')
                    query = query.proj("first_visit_start", "last_visit_end", "total_visit_count", total_visit_duration="CAST(total_visit_duration AS DOUBLE(10, 3))")
                    return {'query': query, 'fetch_args': {'order_by': 'last_visit_end DESC'}}

    VisitSummary:
      route: /visit_summary
      grids:
        grid3:
          type: fixed
          columns: 1
          row_height: 700
          components:
            VisitSummary:
              route: /visit_summary_grid3_1
              link: /per_visit_report
              x: 0
              y: 0
              height: 1
              width: 1
              type: antd-table
              restriction: >
                def restriction(**kwargs):
                    return dict(**kwargs)
              dj_query: >
                def dj_query(aeon_analysis):
                    query = aeon_analysis.Visit.aggr(aeon_analysis.VisitSummary, ..., duration="SUM(day_duration)", total_distance_travelled="SUM(total_distance_travelled)", total_pellet_count="SUM(total_pellet_count)", total_wheel_distance_travelled="SUM(total_wheel_distance_travelled)", keep_all_rows=True)
                    query = query.join(aeon_analysis.VisitEnd, left=True)
                    query = query.proj("visit_end", total_pellet_count="CAST(total_pellet_count AS DOUBLE)", duration="CAST(duration AS DOUBLE(10, 3))", total_distance_travelled="CAST(total_distance_travelled AS DOUBLE(10, 3))", total_wheel_distance_travelled="CAST(total_wheel_distance_travelled AS DOUBLE(10, 3))")
                    return {'query': query, 'fetch_args': {'order_by': 'visit_end DESC'}}

    ExperimentReport:
      route: /experiment_report
      grids:
        experiment_report:
          route: /experiment_report
          type: dynamic
          columns: 1
          row_height: 1000
          restriction: >
            def restriction(**kwargs):
                return dict(**kwargs)
          dj_query: >
            def dj_query(aeon_acquisition):
                acquisition = aeon_acquisition
                return {'query': aeon_acquisition.Experiment(), 'fetch_args': []}
          component_templates:
            comp3:
              route: /avg_time_distribution
              type: plot:plotly:stored_json
              restriction: >
                def restriction(**kwargs):
                    return dict(**kwargs)
              dj_query: >
                def dj_query(aeon_report):
                    report = aeon_report
                    return {'query': report.ExperimentTimeDistribution(), 'fetch_args': ['time_distribution_plotly']}

    SubjectReport:
      route: /subject_report
      grids:
        subject_report:
          route: /subject_report
          type: dynamic
          columns: 2
          row_height: 1000
          restriction: >
            def restriction(**kwargs):
                return dict(**kwargs)
          dj_query: >
            def dj_query(aeon_acquisition):
                acquisition = aeon_acquisition
                return {'query': aeon_acquisition.Experiment.Subject & {'experiment_name': 'exp0.1-r0'}, 'fetch_args': []}
          component_templates:
            comp1:
              route: /subject_meta
              type: metadata
              restriction: >
                def restriction(**kwargs):
                    return dict(**kwargs)
              dj_query: >
                def dj_query(aeon_acquisition):
                    return dict(query=aeon_acquisition.Experiment.Subject(), fetch_args=[])
            comp2:
              route: /reward_diff_plot
              type: plot:plotly:stored_json
              restriction: >
                def restriction(**kwargs):
                    return dict(**kwargs)
              dj_query: >
                def dj_query(aeon_report):
                    report = aeon_report
                    return {'query': report.SubjectRewardRateDifference(), 'fetch_args': ['reward_rate_difference_plotly']}
            comp3:
              route: /wheel_distance_travelled
              type: plot:plotly:stored_json
              restriction: >
                def restriction(**kwargs):
                    return dict(**kwargs)
              dj_query: >
                def dj_query(aeon_report):
                    report = aeon_report
                    return {'query': report.SubjectWheelTravelledDistance(), 'fetch_args': ['wheel_travelled_distance_plotly']}

    PerSubjectReport:
      hidden: true
      route: /per_subject_report
      grids:
        per_subject_report:
          type: fixed
          route: /per_subject_report
          columns: 1
          row_height: 400
          components:
            comp1:
              route: /per_subject_meta
              x: 0
              y: 0
              height: 1
              width: 1
              type: metadata
              restriction: >
                def restriction(**kwargs):
                    return dict(**kwargs)
              dj_query: >
                def dj_query(aeon_acquisition):
                    return dict(query=aeon_acquisition.Experiment.Subject(), fetch_args=[])
            comp2:
              route: /per_subject_reward_diff_plot
              x: 0
              y: 1
              height: 1
              width: 1
              type: plot:plotly:stored_json
              restriction: >
                def restriction(**kwargs):
                    return dict(**kwargs)
              dj_query: >
                def dj_query(aeon_report):
                    report = aeon_report
                    return {'query': report.SubjectRewardRateDifference(), 'fetch_args': ['reward_rate_difference_plotly']}
            comp3:
              route: /per_subject_wheel_distance_travelled
              x: 0
              y: 2
              height: 1
              width: 1
              type: plot:plotly:stored_json
              restriction: >
                def restriction(**kwargs):
                    return dict(**kwargs)
              dj_query: >
                def dj_query(aeon_report):
                    report = aeon_report
                    return {'query': report.SubjectWheelTravelledDistance(), 'fetch_args': ['wheel_travelled_distance_plotly']}

    PerVisitReport:
      hidden: true
      route: /per_visit_report
      grids:
        per_visit_report:
          type: fixed
          route: /per_visit_report
          columns: 1
          row_height: 400
          components:
            comp1:
              route: /per_visit_meta
              x: 0
              y: 0
              height: 1
              width: 1
              type: metadata
              restriction: >
                def restriction(**kwargs):
                    return dict(**kwargs)
              dj_query: >
                def dj_query(aeon_analysis):
                    query = aeon_analysis.Visit.aggr(aeon_analysis.VisitSummary, ..., duration="SUM(day_duration)", total_distance_travelled="SUM(total_distance_travelled)", total_pellet_count="SUM(total_pellet_count)", total_wheel_distance_travelled="SUM(total_wheel_distance_travelled)", keep_all_rows=True)
                    query = query.join(aeon_analysis.VisitEnd, left=True)
                    query = query.proj("visit_end", total_pellet_count="CAST(total_pellet_count AS DOUBLE)", duration="CAST(duration AS DOUBLE(10, 3))", total_distance_travelled="CAST(total_distance_travelled AS DOUBLE(10, 3))", total_wheel_distance_travelled="CAST(total_wheel_distance_travelled AS DOUBLE(10, 3))")
                    return {'query': query, 'fetch_args': []}
            comp2:
              route: /per_visit_summary_plot
              x: 0
              y: 1
              height: 1
              width: 1
              type: file:image:attach
              restriction: >
                def restriction(**kwargs):
                    return dict(**kwargs)
              dj_query: >
                def dj_query(aeon_report):
                    report = aeon_report
                    return {'query': report.VisitDailySummaryPlot(), 'fetch_args': ['summary_plot_png']}

    Visits247:
      route: /visits247
      grids:
        visit_daily_summary:
          route: /visit_daily_summary_grid1
          type: dynamic
          columns: 1
          row_height: 4000
          restriction: >
            def restriction(**kwargs):
                return dict(**kwargs)
          dj_query: >
            def dj_query(aeon_report):
                return {'query': aeon_report.VisitDailySummaryPlot.proj(), 'fetch_args': []}
          component_templates:
            comp1:
              route: /visit_daily_summary_pellet_count
              type: plot:plotly:stored_json
              restriction: >
                def restriction(**kwargs):
                    return dict(**kwargs)
              dj_query: >
                def dj_query(aeon_report):
                    return dict(query=aeon_report.VisitDailySummaryPlot(), fetch_args=['pellet_count_plotly'])
            comp2:
              route: /visit_daily_summary_wheel_distance_travelled
              type: plot:plotly:stored_json
              restriction: >
                def restriction(**kwargs):
                    return dict(**kwargs)
              dj_query: >
                def dj_query(aeon_report):
                    return dict(query=aeon_report.VisitDailySummaryPlot(), fetch_args=['wheel_distance_travelled_plotly'])
            comp3:
              route: /visit_daily_summary_total_distance_travelled
              type: plot:plotly:stored_json
              restriction: >
                def restriction(**kwargs):
                    return dict(**kwargs)
              dj_query: >
                def dj_query(aeon_report):
                    return dict(query=aeon_report.VisitDailySummaryPlot(), fetch_args=['total_distance_travelled_plotly'])
            comp4:
              route: /visit_daily_summary_weight_patch
              type: plot:plotly:stored_json
              restriction: >
                def restriction(**kwargs):
                    return dict(**kwargs)
              dj_query: >
                def dj_query(aeon_report):
                    return dict(query=aeon_report.VisitDailySummaryPlot(), fetch_args=['weight_patch_plotly'])
            comp5:
              route: /visit_daily_summary_foraging_bouts
              type: plot:plotly:stored_json
              restriction: >
                def restriction(**kwargs):
                    return dict(**kwargs)
              dj_query: >
                def dj_query(aeon_report):
                    return dict(query=aeon_report.VisitDailySummaryPlot(), fetch_args=['foraging_bouts_plotly'])
            comp6:
              route: /visit_daily_summary_foraging_bouts_pellet_count
              type: plot:plotly:stored_json
              restriction: >
                def restriction(**kwargs):
                    return dict(**kwargs)
              dj_query: >
                def dj_query(aeon_report):
                    return dict(query=aeon_report.VisitDailySummaryPlot(), fetch_args=['foraging_bouts_pellet_count_plotly'])
            comp7:
              route: /visit_daily_summary_foraging_bouts_duration
              type: plot:plotly:stored_json
              restriction: >
                def restriction(**kwargs):
                    return dict(**kwargs)
              dj_query: >
                def dj_query(aeon_report):
                    return dict(query=aeon_report.VisitDailySummaryPlot(), fetch_args=['foraging_bouts_duration_plotly'])
            comp8:
              route: /visit_daily_summary_region_time_fraction_daily
              type: plot:plotly:stored_json
              restriction: >
                def restriction(**kwargs):
                    return dict(**kwargs)
              dj_query: >
                def dj_query(aeon_report):
                    return dict(query=aeon_report.VisitDailySummaryPlot(), fetch_args=['region_time_fraction_daily_plotly'])
            comp9:
              route: /visit_daily_summary_region_time_fraction_hourly
              type: plot:plotly:stored_json
              restriction: >
                def restriction(**kwargs):
                    return dict(**kwargs)
              dj_query: >
                def dj_query(aeon_report):
                    return dict(query=aeon_report.VisitDailySummaryPlot(), fetch_args=['region_time_fraction_hourly_plotly'])

    VideoStream:
      route: /videostream
      grids:
        grid1:
          type: fixed
          columns: 3
          row_height: 100
          components:
            experiment_dropdown:
              x: 0
              y: 0
              height: 1
              width: 1
              type: dropdown-query
              channel: stream_experiment_selector
              route: /videostream_experiment_dropdown
              restriction: >
                def restriction(**kwargs):
                    return dict(**kwargs)
              dj_query: >
                def dj_query(aeon_acquisition):
                    acquisition = aeon_acquisition
                    return {'query': aeon_acquisition.Experiment(), 'fetch_args': ['experiment_name']}
            camera_dropdown:
              x: 0
              y: 1
              height: 1
              width: 1
              route: /videostream_camera_dropdown
              type: dropdown-query
              channel: stream_camera_selector
              channels: [stream_experiment_selector]
              restriction: >
                def restriction(**kwargs):
                    return dict(**kwargs)
              dj_query: >
                def dj_query(aeon_acquisition):
                    q = dj.U('camera_description') & acquisition.ExperimentCamera
                    return {'query': q, 'fetch_args': ['camera_description']}
            time_range_selector:
              x: 0
              y: 2
              height: 1
              width: 1
              type: daterangepicker
              channel: stream_time_selector
            video_streamer:
              x: 1
              y: 0
              height: 5
              width: 2
              type: slideshow:aeon
              route: /videostream_video_streamer
              batch_size: 3
              chunk_size: 50
              buffer_size: 30
              max_FPS: 50
              channels:
                [
                  stream_experiment_selector,
                  stream_camera_selector,
                  stream_time_selector,
                ]
              restriction: >
                def restriction(**kwargs):
                    return dict(**kwargs)
              dj_query: >
                def dj_query(aeon_acquisition):
                    q = aeon_acquisition.ExperimentCamera
                    return {'query': q, 'fetch_args': []}
    PipelineMonitor:
      route: /pipeline_monitor
      grids:
        grid1:
          type: fixed
          columns: 1
          row_height: 680
          components:
            Worker Status:
              route: /pipeline_monitor_workerstatus
              x: 0
              y: 0
              height: 1
              width: 1
              type: antd-table
              restriction: >
                def restriction(**kwargs):
                    return dict(**kwargs)
              dj_query: >
                def dj_query(aeon_workerlog):
                    cls = aeon_workerlog.WorkerLog
                    backtrack_minutes = 60
                    recent = (
                        cls.proj(
                            minute_elapsed="TIMESTAMPDIFF(MINUTE, process_timestamp, UTC_TIMESTAMP())"
                        )
                        & f"minute_elapsed < {backtrack_minutes}"
                    )
                    recent_jobs = dj.U("process").aggr(
                        cls & recent,
                        worker_count="count(DISTINCT pid)",
                        minutes_since_oldest="TIMESTAMPDIFF(MINUTE, MIN(process_timestamp), UTC_TIMESTAMP())",
                        minutes_since_newest="TIMESTAMPDIFF(MINUTE, MAX(process_timestamp), UTC_TIMESTAMP())",
                    )
                    
                    return {'query': recent_jobs, 'fetch_args': {'order_by': 'minutes_since_newest ASC'}}
            Error Log:
              route: /pipeline_monitor_errorlog
              x: 0
              y: 1
              height: 1
              width: 1
              type: antd-table
              restriction: >
                def restriction(**kwargs):
                    return dict(**kwargs)
              dj_query: >
                def dj_query(aeon_workerlog):
                    cls = aeon_workerlog.ErrorLog.proj(..., '-error_timestamp', minutes_elapsed='TIMESTAMPDIFF(MINUTE, error_timestamp, UTC_TIMESTAMP())')
                    return {'query': cls, 'fetch_args': {'order_by': 'minutes_elapsed ASC'}}
            Jobs Log:
              route: /pipeline_monitor_jobslog
              x: 0
              y: 2
              height: 1
              width: 1
              type: antd-table
              restriction: >
                def restriction(**kwargs):
                    return dict(**kwargs)
              dj_query: >
                def dj_query(aeon_workerlog):
                    workerlog_vm = aeon_workerlog
                    db_prefix = workerlog_vm.schema.database.replace('workerlog', '')
                    connection = dj.conn(
                        host=workerlog_vm.schema.connection.conn_info['host'],
                        user=workerlog_vm.schema.connection.conn_info['user'],
                        password=workerlog_vm.schema.connection.conn_info['passwd'],
                        reset=True)
                    schema_names = [s for s in dj.list_schemas(connection=connection) if s.startswith(db_prefix)]
                    jobs_table = None
                    print(schema_names, flush=True)
                    for schema_name in schema_names:
                        vm = dj.VirtualModule(schema_name, schema_name, connection=connection)
                        jobs_query = dj.U(*vm.schema.jobs.heading.names) & vm.schema.jobs
                        if jobs_table is None:
                            jobs_table = jobs_query
                        else:
                            jobs_table += jobs_query
                    jobs_table = jobs_table.proj(..., minutes_elapsed='TIMESTAMPDIFF(MINUTE, timestamp, UTC_TIMESTAMP())')
                    return {'query': jobs_table, 'fetch_args': {'order_by': 'status DESC, minutes_elapsed ASC'}}
            Worker Log:
              route: /pipeline_monitor_workerlog
              x: 0
              y: 3
              height: 1
              width: 1
              type: antd-table
              restriction: >
                def restriction(**kwargs):
                    return dict(**kwargs)
              dj_query: >
                def dj_query(aeon_workerlog):
                      cls = aeon_workerlog.WorkerLog.proj(..., minutes_elapsed='TIMESTAMPDIFF(MINUTE, process_timestamp, UTC_TIMESTAMP())')
                      return {'query': cls, 'fetch_args': {'order_by': 'minutes_elapsed ASC'}}

    DataEntry:
      route: /data_entry
      grids:
        grid5:
          type: fixed
          columns: 1
          row_height: 1000
          components:
            Lab Entry:
              route: /lab_form
              x: 0
              y: 0
              height: 0.5
              width: 1
              type: form
              tables:
                - aeon_lab.Arena
              map:
                - type: attribute
                  input: Arena Name
                  destination: arena_name
                - type: table
                  input: Arena Shape
                  destination: aeon_lab.ArenaShape
                - type: attribute
                  input: X Dimension
                  destination: arena_x_dim
                - type: attribute
                  input: Y Dimension
                  destination: arena_y_dim
                - type: attribute
                  input: Z Dimension
                  destination: arena_z_dim
                - type: attribute
                  input: Arena Description
                  destination: arena_description

            Subject Entry:
              route: /subject_form
              x: 0
              y: 0.5
              height: 0.3
              width: 1
              type: form
              tables:
                - aeon_subject.Subject
              map:
                - type: attribute
                  input: Subject ID
                  destination: subject
                - type: attribute
                  input: Sex
                  destination: sex
                - type: attribute
                  input: Date of Birth
                  destination: subject_birth_date
                - type: attribute
                  input: Subject Description
                  destination: subject_description

            Experiment Entry:
              route: /exp_form
              x: 0
              y: 0.8
              height: 0.5
              width: 1
              type: form
              tables:
                - aeon_acquisition.Experiment
              map:
                - type: attribute
                  input: Experiment Name
                  destination: experiment_name
                - type: attribute
                  input: Start Time
                  destination: experiment_start_time
                - type: attribute
                  input: Description
                  destination: experiment_description
                - type: table
                  input: Lab Arena
                  destination: aeon_lab.Arena
                - type: table
                  input: Lab Location
                  destination: aeon_lab.Location
                - type: attribute
                  input: Experiment Type
                  destination: experiment_type

            Experiment Subject Entry:
              route: /exp_subject_form
              x: 0
              y: 1.3
              height: 0.3
              width: 1
              type: form
              tables:
                - aeon_acquisition.Experiment.Subject
              map:
                - type: table
                  input: Experiment Name
                  destination: aeon_acquisition.Experiment
                - type: table
                  input: Subject in the experiment
                  destination: aeon_subject.Subject

            Experiment Directory Entry:
              route: /exp_subject_dir_form
              x: 0
              y: 1.6
              height: 0.3

              width: 1
              type: form
              tables:
                - aeon_acquisition.Experiment.Directory
              map:
                - type: table
                  input: Directory Type
                  destination: aeon_acquisition.DirectoryType
                - type: table
                  input: Pipeline Repository
                  destination: aeon_acquisition.PipelineRepository
                - type: table
                  input: Experiment Name
                  destination: aeon_acquisition.Experiment
                - type: attribute
                  input: Path to Experiment Directory
                  destination: directory_path<|MERGE_RESOLUTION|>--- conflicted
+++ resolved
@@ -70,10 +70,9 @@
                 - type: attribute
                   input: Note
                   destination: note
-<<<<<<< HEAD
             Colony:
               route: /colony_page_table
-              x: 0
+              x: 1
               y: 0
               height: 1
               width: 1
@@ -84,18 +83,6 @@
               dj_query: >
                 def dj_query(aeon_lab):
                     return {'query': aeon_lab.Colony(), 'fetch_args': []}
-=======
-          # component_templates:
-          #   Colony Table:
-          #     route: /colony_meta
-          #     type: metadata
-          #     restriction: >
-          #       def restriction(**kwargs):
-          #           return dict(**kwargs)
-          #     dj_query: >
-          #       def dj_query(aeon_lab):
-          #           return dict(query=aeon_lab.Colony(), fetch_args=[])
->>>>>>> a0bbaf34
 
     Subjects:
       route: /subjects
