--- conflicted
+++ resolved
@@ -1,10 +1,5 @@
-<<<<<<< HEAD
 from aeon.dj_pipeline import lab, subject, acquisition, tracking, analysis
 from aeon.dj_pipeline.ingest import load_arena_setup
-=======
-import yaml
-from aeon.dj_pipeline import analysis, experiment, lab, subject, tracking
->>>>>>> 3b72e93d
 
 _wheel_sampling_rate = 500
 
