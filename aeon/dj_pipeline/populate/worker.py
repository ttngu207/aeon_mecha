import datajoint as dj
<<<<<<< HEAD
from datajoint_utilities.dj_worker import (
    DataJointWorker,
    WorkerLog,
    ErrorLog,
    is_djtable,
)
=======
from datajoint_utilities.dj_worker import DataJointWorker, ErrorLog, WorkerLog
>>>>>>> bd6c616a

from aeon.dj_pipeline import (
    acquisition,
    analysis,
    db_prefix,
    qc,
    report,
    tracking,
    streams,
)
from aeon.dj_pipeline.utils import load_metadata

<<<<<<< HEAD

__all__ = [
    "high_priority",
    "mid_priority",
    "streams_worker",
    "WorkerLog",
    "ErrorLog",
    "logger",
]
=======
__all__ = ["high_priority", "mid_priority", "WorkerLog", "ErrorLog", "logger"]
>>>>>>> bd6c616a

# ---- Some constants ----
logger = dj.logger
_current_experiment = "exp0.2-r0"
worker_schema_name = db_prefix + "workerlog"


# ---- Define worker(s) ----
# configure a worker to process high-priority tasks
high_priority = DataJointWorker(
    "high_priority",
    worker_schema_name=worker_schema_name,
    db_prefix=db_prefix,
    run_duration=-1,
    sleep_duration=600,
)

high_priority(load_metadata.ingest_subject)
high_priority(acquisition.Epoch.ingest_epochs, experiment_name=_current_experiment)
high_priority(acquisition.Chunk.ingest_chunks, experiment_name=_current_experiment)
high_priority(acquisition.ExperimentLog)
high_priority(acquisition.SubjectEnterExit)
high_priority(acquisition.SubjectWeight)
high_priority(acquisition.FoodPatchEvent)
high_priority(acquisition.WheelState)
high_priority(acquisition.WeightMeasurement)
high_priority(acquisition.WeightMeasurementFiltered)

high_priority(
    analysis.ingest_environment_visits, experiment_names=[_current_experiment]
)

# configure a worker to process mid-priority tasks
mid_priority = DataJointWorker(
    "mid_priority",
    worker_schema_name=worker_schema_name,
    db_prefix=db_prefix,
    run_duration=-1,
    sleep_duration=120,
)

mid_priority(qc.CameraQC)
mid_priority(tracking.CameraTracking)
mid_priority(acquisition.FoodPatchWheel)

mid_priority(
    analysis.visit.ingest_environment_visits, experiment_names=[_current_experiment]
)
mid_priority(analysis.OverlapVisit)

mid_priority(analysis.VisitSubjectPosition)
mid_priority(analysis.VisitTimeDistribution)
mid_priority(analysis.VisitSummary)
mid_priority(analysis.VisitForagingBout)

# report tables
mid_priority(report.delete_outdated_plot_entries)
mid_priority(report.SubjectRewardRateDifference)
mid_priority(report.SubjectWheelTravelledDistance)
mid_priority(report.ExperimentTimeDistribution)
<<<<<<< HEAD


# ---- Define worker(s) ----
# configure a worker to ingest all data streams
streams_worker = DataJointWorker(
    "streams_worker",
    worker_schema_name=worker_schema_name,
    db_prefix=db_prefix,
    run_duration=1,
    sleep_duration=600,
)

for attr in vars(streams).values():
    if is_djtable(attr) and hasattr(attr, "populate"):
        streams_worker(attr)
=======
mid_priority(report.VisitDailySummaryPlot)
>>>>>>> bd6c616a
<|MERGE_RESOLUTION|>--- conflicted
+++ resolved
@@ -1,14 +1,10 @@
 import datajoint as dj
-<<<<<<< HEAD
 from datajoint_utilities.dj_worker import (
     DataJointWorker,
     WorkerLog,
     ErrorLog,
     is_djtable,
 )
-=======
-from datajoint_utilities.dj_worker import DataJointWorker, ErrorLog, WorkerLog
->>>>>>> bd6c616a
 
 from aeon.dj_pipeline import (
     acquisition,
@@ -21,7 +17,6 @@
 )
 from aeon.dj_pipeline.utils import load_metadata
 
-<<<<<<< HEAD
 
 __all__ = [
     "high_priority",
@@ -31,9 +26,6 @@
     "ErrorLog",
     "logger",
 ]
-=======
-__all__ = ["high_priority", "mid_priority", "WorkerLog", "ErrorLog", "logger"]
->>>>>>> bd6c616a
 
 # ---- Some constants ----
 logger = dj.logger
@@ -94,8 +86,7 @@
 mid_priority(report.SubjectRewardRateDifference)
 mid_priority(report.SubjectWheelTravelledDistance)
 mid_priority(report.ExperimentTimeDistribution)
-<<<<<<< HEAD
-
+mid_priority(report.VisitDailySummaryPlot)
 
 # ---- Define worker(s) ----
 # configure a worker to ingest all data streams
@@ -110,6 +101,3 @@
 for attr in vars(streams).values():
     if is_djtable(attr) and hasattr(attr, "populate"):
         streams_worker(attr)
-=======
-mid_priority(report.VisitDailySummaryPlot)
->>>>>>> bd6c616a
