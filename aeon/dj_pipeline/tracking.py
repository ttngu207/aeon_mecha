"""DataJoint schema for tracking data."""

import datajoint as dj
import matplotlib.path
import numpy as np
import pandas as pd

<<<<<<< HEAD
from aeon.dj_pipeline import acquisition, dict_to_uuid, get_schema_name, lab, qc, streams, fetch_stream
=======
from aeon.dj_pipeline import acquisition, dict_to_uuid, get_schema_name, lab, streams
>>>>>>> 819a6ded
from aeon.io import api as io_api

aeon_schemas = acquisition.aeon_schemas

schema = dj.schema(get_schema_name("tracking"))
logger = dj.logger

pixel_scale = 0.00192  # 1 px = 1.92 mm
arena_center_x, arena_center_y = 1.475, 1.075  # center
arena_inner_radius = 0.93  # inner
arena_outer_radius = 0.97  # outer


# ---------- Tracking Method ------------------


@schema
class TrackingMethod(dj.Lookup):
    definition = """
    tracking_method: varchar(16)
    ---
    tracking_method_description: varchar(256)
    """

    contents = [
        ("DLC", "Online DeepLabCut as part of Bonsai workflow"),
        ("SLEAP", "Online SLEAP as part of Bonsai workflow"),
    ]


@schema
class TrackingParamSet(dj.Lookup):
    definition = """  # Parameter set used in a particular TrackingMethod
    tracking_paramset_id:  smallint
    ---
    -> TrackingMethod
    paramset_description: varchar(128)
    param_set_hash: uuid
    unique index (param_set_hash)
    params: longblob  # dictionary of all applicable parameters
    """

    contents = [
        (
            0,
            "DLC",
            "Default DLC method from online Bonsai - with params as empty dictionary",
            dict_to_uuid({"tracking_method": "DLC"}),
            {},
        ),
        (
            1,
            "SLEAP",
            "Default SLEAP method from online Bonsai - with params as empty dictionary",
            dict_to_uuid({"tracking_method": "SLEAP"}),
            {},
        ),
    ]

    @classmethod
    def insert_new_params(
        cls,
        tracking_method: str,
        paramset_description: str,
        params: dict,
        tracking_paramset_id: int = None,
    ):
        """Insert a new set of parameters for a given tracking method."""
        if tracking_paramset_id is None:
            tracking_paramset_id = (dj.U().aggr(cls, n="max(tracking_paramset_id)").fetch1("n") or 0) + 1

        param_dict = {
            "tracking_method": tracking_method,
            "tracking_paramset_id": tracking_paramset_id,
            "paramset_description": paramset_description,
            "params": params,
            "param_set_hash": dict_to_uuid({**params, "tracking_method": tracking_method}),
        }
        param_query = cls & {"param_set_hash": param_dict["param_set_hash"]}

        if param_query:  # If the specified param-set already exists
            existing_paramset_idx = param_query.fetch1("tracking_paramset_id")
            if (
                existing_paramset_idx == tracking_paramset_id
            ):  # If the existing set has the same paramset_idx: job done
                return
            else:  # If not same name: human error, trying to add the same paramset with different name
                raise dj.DataJointError(
                    f"The specified param-set already exists"
                    f" - with tracking_paramset_id: {existing_paramset_idx}"
                )
        else:
            if {"tracking_paramset_id": tracking_paramset_id} in cls.proj():
                raise dj.DataJointError(
                    f"The specified tracking_paramset_id {tracking_paramset_id} already exists,"
                    f" please pick a different one."
                )
            cls.insert1(param_dict)


# ---------- VideoSource  ------------------


@schema
class SLEAPTracking(dj.Imported):
    """Tracking data from SLEAP for multi-animal experiments."""

    definition = """ # Tracked objects position data from a particular
VideoSource for multi-animal experiment using the SLEAP tracking method per chunk.
    -> acquisition.Chunk
    -> streams.SpinnakerVideoSource
    -> TrackingParamSet
    """

    class PoseIdentity(dj.Part):
        definition = """
        -> master
        identity_idx:           smallint
        ---
        identity_name:          varchar(16)
        identity_likelihood:    longblob
        anchor_part:         varchar(16)  # the name of the point used as anchor node for this class
        """

    class Part(dj.Part):
        definition = """
        -> master.PoseIdentity
        part_name: varchar(16)
        ---
        sample_count: int      # number of data points acquired from this stream for a given chunk
        x:          longblob
        y:          longblob
        likelihood: longblob
        timestamps: longblob
        """

    @property
    def key_source(self):
        """Return the keys to be processed."""
        return (
            acquisition.Chunk
            * (
                streams.SpinnakerVideoSource.join(streams.SpinnakerVideoSource.RemovalTime, left=True)
                & "spinnaker_video_source_name='CameraTop'"
            )
            * (TrackingParamSet & "tracking_paramset_id = 1")
            & "chunk_start >= spinnaker_video_source_install_time"
            & 'chunk_start < IFNULL(spinnaker_video_source_removal_time, "2200-01-01")'
        )  # SLEAP & CameraTop

    def make(self, key):
        """Ingest SLEAP tracking data for a given chunk."""
        chunk_start, chunk_end = (acquisition.Chunk & key).fetch1("chunk_start", "chunk_end")

        data_dirs = acquisition.Experiment.get_data_directories(key)

        device_name = (streams.SpinnakerVideoSource & key).fetch1("spinnaker_video_source_name")

        devices_schema = getattr(
            aeon_schemas,
            (acquisition.Experiment.DevicesSchema & {"experiment_name": key["experiment_name"]}).fetch1(
                "devices_schema_name"
            ),
        )

        stream_reader = getattr(getattr(devices_schema, device_name), "Pose")

        # special ingestion case for social0.2 full-pose data (using Pose reader from social03)
        # fullpose for social0.2 has a different "pattern" for non-fullpose, hence the Pose03 reader
        if key["experiment_name"].startswith("social0.2"):
            from aeon.io import reader as io_reader
            stream_reader = getattr(getattr(devices_schema, device_name), "Pose03")
            assert isinstance(stream_reader, io_reader.Pose), "Pose03 is not a Pose reader"
            data_dirs = [acquisition.Experiment.get_data_directory(key, "processed")]

        pose_data = io_api.load(
            root=data_dirs,
            reader=stream_reader,
            start=pd.Timestamp(chunk_start),
            end=pd.Timestamp(chunk_end),
        )

        if not len(pose_data):
            raise ValueError(f"No SLEAP data found for {key['experiment_name']} - {device_name}")

        # get identity names
        class_names = np.unique(pose_data.identity)
        identity_mapping = {n: i for i, n in enumerate(class_names)}

        # get anchor part
        # this logic is valid only if the different animals have the same skeleton and anchor part
        #   which should be the case within one chunk
        anchor_part = next(v.replace("_x", "") for v in stream_reader.columns if v.endswith("_x"))

        # ingest parts and classes
        pose_identity_entries, part_entries = [], []
        for identity in identity_mapping:
            identity_position = pose_data[pose_data["identity"] == identity]
            if identity_position.empty:
                continue

            for part in set(identity_position.part.values):
                part_position = identity_position[identity_position.part == part]
                part_entries.append(
                    {
                        **key,
                        "identity_idx": identity_mapping[identity],
                        "part_name": part,
                        "timestamps": part_position.index.values,
                        "x": part_position.x.values,
                        "y": part_position.y.values,
                        "likelihood": part_position.part_likelihood.values,
                        "sample_count": len(part_position.index.values),
                    }
                )
                if part == anchor_part:
                    identity_likelihood = part_position.identity_likelihood.values
                    if isinstance(identity_likelihood[0], dict):
                        identity_likelihood = np.array([v[identity] for v in identity_likelihood])

            pose_identity_entries.append(
                {
                    **key,
                    "identity_idx": identity_mapping[identity],
                    "identity_name": identity,
                    "anchor_part": anchor_part,
                    "identity_likelihood": identity_likelihood,
                }
            )

        self.insert1(key)
        self.PoseIdentity.insert(pose_identity_entries)
        self.Part.insert(part_entries)


# ---------- Blob Position Tracking ------------------


@schema
class BlobPosition(dj.Imported):
    definition = """  # Blob object position tracking from a particular camera, for a particular chunk
    -> acquisition.Chunk
    -> streams.SpinnakerVideoSource
    ---
    object_count: int  # number of objects tracked in this chunk
    subject_count: int  # number of subjects present in the arena during this chunk
    subject_names: varchar(256)  # names of subjects present in arena during this chunk
    """

    class Object(dj.Part):
        definition = """  # Position data of object tracked by a particular camera tracking
        -> master
        object_id: int    # object with id = -1 means "unknown/not sure", could potentially be the same object as those with other id value
        ---
        identity_name='': varchar(16)
        sample_count:  int       # number of data points acquired from this stream for a given chunk
        x:             longblob  # (px) object's x-position, in the arena's coordinate frame
        y:             longblob  # (px) object's y-position, in the arena's coordinate frame
        timestamps:    longblob  # (datetime) timestamps of the position data
        area=null:     longblob  # (px^2) object's size detected in the camera
        """

    @property
    def key_source(self):
        ks = (
            acquisition.Chunk
            * (
                streams.SpinnakerVideoSource.join(streams.SpinnakerVideoSource.RemovalTime, left=True)
                & "spinnaker_video_source_name='CameraTop'"
            )
            & "chunk_start >= spinnaker_video_source_install_time"
            & 'chunk_start < IFNULL(spinnaker_video_source_removal_time, "2200-01-01")'
        )
        return ks - SLEAPTracking  # do this only when SLEAPTracking is not available

    def make(self, key):
        chunk_start, chunk_end = (acquisition.Chunk & key).fetch1("chunk_start", "chunk_end")

        data_dirs = acquisition.Experiment.get_data_directories(key)

        device_name = (streams.SpinnakerVideoSource & key).fetch1("spinnaker_video_source_name")

        devices_schema = getattr(
            aeon_schemas,
            (acquisition.Experiment.DevicesSchema & {"experiment_name": key["experiment_name"]}).fetch1(
                "devices_schema_name"
            ),
        )

        stream_reader = devices_schema.CameraTop.Position

        positiondata = io_api.load(
            root=data_dirs,
            reader=stream_reader,
            start=pd.Timestamp(chunk_start),
            end=pd.Timestamp(chunk_end),
        )

        if not len(positiondata):
            raise ValueError(f"No Blob position data found for {key['experiment_name']} - {device_name}")

        # replace id=NaN with -1
        positiondata.fillna({"id": -1}, inplace=True)
        positiondata["identity_name"] = ""

        # Find animal(s) in the arena during the chunk
        # Get all unique subjects that visited the environment over the entire exp;
        # For each subject, see 'type' of visit most recent to start of block
        # If "Exit", this animal was not in the block.
        subject_visits_df = fetch_stream(
            acquisition.Environment.SubjectVisits
            & {"experiment_name": key["experiment_name"]}
            & f'chunk_start <= "{chunk_start}"'
        )[:chunk_end]
        subject_visits_df = subject_visits_df[subject_visits_df.region == "Environment"]
        subject_visits_df = subject_visits_df[~subject_visits_df.id.str.contains("Test", case=False)]
        subject_names = []
        for subject_name in set(subject_visits_df.id):
            _df = subject_visits_df[subject_visits_df.id == subject_name]
            if _df.type.iloc[-1] != "Exit":
                subject_names.append(subject_name)

        if len(subject_names) == 1:
            # if there is only one known subject, replace all object ids with the subject name
            positiondata["id"] = [0] * len(positiondata)
            positiondata["identity_name"] = subject_names[0]

        object_positions = []
        for obj_id in set(positiondata.id.values):
            obj_position = positiondata[positiondata.id == obj_id]

            object_positions.append(
                {
                    **key,
                    "object_id": obj_id,
                    "identity_name": obj_position.identity_name.values[0],
                    "sample_count": len(obj_position.index.values),
                    "timestamps": obj_position.index.values,
                    "x": obj_position.x.values,
                    "y": obj_position.y.values,
                    "area": obj_position.area.values,
                }
            )

        self.insert1({**key, "object_count": len(object_positions),
                      "subject_count": len(subject_names),
                      "subject_names": ",".join(subject_names)})
        self.Object.insert(object_positions)


# ---------- HELPER ------------------


def compute_distance(position_df, target, xcol="x", ycol="y"):
    """Compute the distance between the position and the target.

    Args:
        position_df (pd.DataFrame): DataFrame containing the position data.
        target (tuple): Tuple of length 2 indicating the target x and y position.
        xcol (str): x column name in ``position_df``. Default is 'x'.
        ycol (str): y column name in ``position_df``. Default is 'y'.
    """
    if len(target) != 2:  # noqa PLR2004
        raise ValueError("Target must be a list of tuple of length 2.")
    return np.sqrt(np.square(position_df[[xcol, ycol]] - target).sum(axis=1))


def is_position_in_patch(
    position_df, patch_position, wheel_distance_travelled, patch_radius=0.2
) -> pd.Series:
    """Returns a boolean array of whether a given position is inside the patch and the wheel is moving.

    Args:
        position_df (pd.DataFrame): DataFrame containing the position data.
        patch_position (tuple): Tuple of length 2 indicating the patch x and y position.
        wheel_distance_travelled (pd.Series): distance travelled by the wheel.
        patch_radius (float): Radius of the patch. Default is 0.2.
    """
    distance_from_patch = compute_distance(position_df, patch_position)
    in_patch = distance_from_patch < patch_radius
    exit_patch = in_patch.astype(np.int8).diff() < 0
    in_wheel = (wheel_distance_travelled.diff().rolling("1s").sum() > 1).reindex(
        position_df.index, method="pad"
    )
    time_slice = exit_patch.cumsum()
    return in_patch & (in_wheel.groupby(time_slice).apply(lambda x: x.cumsum()) > 0)


def is_position_in_nest(position_df, nest_key, xcol="x", ycol="y") -> pd.Series:
    """Check if a position is inside the nest.

    Notes: Given the session key and the position data - arrays of x and y
    return an array of boolean indicating whether or not a position is inside the nest.
    """
    nest_vertices = list(
        zip(
            *(lab.ArenaNest.Vertex & nest_key).fetch("vertex_x", "vertex_y"),
            strict=False,
        )
    )
    nest_path = matplotlib.path.Path(nest_vertices)
    position_df["in_nest"] = nest_path.contains_points(position_df[[xcol, ycol]])
    return position_df["in_nest"]


def _get_position(
    table,
    object_attr: str,
    object_name: str,
    start_attr: str,
    end_attr: str,
    start: str,
    end: str,
    fetch_attrs: list,
    attrs_to_scale: list,
    scale_factor=1.0,
):
    """Get the position data for a given object between the specified time range."""
    obj_restriction = {object_attr: object_name}

    start_restriction = f'"{start}" BETWEEN {start_attr} AND {end_attr}'
    end_restriction = f'"{end}" BETWEEN {start_attr} AND {end_attr}'

    start_query = table & obj_restriction & start_restriction
    end_query = table & obj_restriction & end_restriction
    if not (start_query and end_query):
        raise ValueError(f"No position data found for {object_name} between {start} and {end}")

    time_restriction = (
        f'{start_attr} >= "{min(start_query.fetch(start_attr))}"'
        f' AND {start_attr} < "{max(end_query.fetch(end_attr))}"'
    )

    # subject's position data in the time slice
    fetched_data = (table & obj_restriction & time_restriction).fetch(*fetch_attrs, order_by=start_attr)

    if not len(fetched_data[0]):
        raise ValueError(f"No position data found for {object_name} between {start} and {end}")

    timestamp_attr = next(attr for attr in fetch_attrs if "timestamps" in attr)

    # stack and structure in pandas DataFrame
    position = pd.DataFrame(
        {
            k: np.hstack(v) * scale_factor if k in attrs_to_scale else np.hstack(v)
            for k, v in zip(fetch_attrs, fetched_data, strict=False)
        }
    )
    position.set_index(timestamp_attr, inplace=True)

    time_mask = np.logical_and(position.index >= start, position.index < end)

    return position[time_mask]<|MERGE_RESOLUTION|>--- conflicted
+++ resolved
@@ -5,11 +5,7 @@
 import numpy as np
 import pandas as pd
 
-<<<<<<< HEAD
 from aeon.dj_pipeline import acquisition, dict_to_uuid, get_schema_name, lab, qc, streams, fetch_stream
-=======
-from aeon.dj_pipeline import acquisition, dict_to_uuid, get_schema_name, lab, streams
->>>>>>> 819a6ded
 from aeon.io import api as io_api
 
 aeon_schemas = acquisition.aeon_schemas
