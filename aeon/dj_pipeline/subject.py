--- conflicted
+++ resolved
@@ -358,7 +358,6 @@
             # compute/update reference weight
             SubjectReferenceWeight.get_reference_weight(eartag_or_id)
         finally:
-<<<<<<< HEAD
             # recheck for "state" to see if the animal is still available
             animal_resp = get_pyrat_data(
                 endpoint="animals",
@@ -374,10 +373,7 @@
                 }
             )
 
-            completion_time = datetime.utcnow()
-=======
             completion_time = datetime.now(timezone.utc)
->>>>>>> 819a6ded
             self.insert1(
                 {
                     **key,
@@ -465,14 +461,10 @@
 
 
 def get_pyrat_data(endpoint: str, params: dict = None, **kwargs):
-<<<<<<< HEAD
     """
     Get data from PyRat API.
     See docs at: https://swc.pyrat.cloud/api/v3/docs (production)
     """
-=======
-    """Get data from PyRat API."""
->>>>>>> 819a6ded
     base_url = "https://swc.pyrat.cloud/api/v3/"
     pyrat_system_token = os.getenv("PYRAT_SYSTEM_TOKEN")
     pyrat_user_token = os.getenv("PYRAT_USER_TOKEN")
