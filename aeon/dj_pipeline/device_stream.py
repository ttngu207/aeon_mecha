import datajoint as dj
import pandas as pd
import numpy as np
import inspect
import re

<<<<<<< HEAD
from aeon.io import reader as io_reader
=======
import aeon
from aeon.io import api as io_api
>>>>>>> d6109274

from . import acquisition
from . import get_schema_name


<<<<<<< HEAD
schema = dj.schema(get_schema_name("device_stream"))
=======
# schema = dj.schema(get_schema_name("device_stream"))
schema = dj.schema("u_thinh_device_stream")
>>>>>>> d6109274


@schema
class StreamType(dj.Lookup):
    """
    Catalog of all steam types for the different device types used across Project Aeon
    One StreamType corresponds to one reader class in `aeon.io.reader`
    The combination of `stream_reader` and `stream_reader_kwargs` should fully specify
    the data loading routine for a particular device, using the `aeon.io.utils`
    """

    definition = """  # Catalog of all stream types used across Project Aeon
    stream_type: varchar(16)
    ---
<<<<<<< HEAD
    stream_reader: varchar(256)     # name of the reader class found in `aeon.io.reader`
    stream_reader_kwargs: longblob  # keyword arguments to initialize the reader class
    stream_description='': varchar(256)
    """
=======
    stream_reader: varchar(256)     # name of the reader class found in `aeon_mecha` package (e.g. aeon.io.reader.Video)
    stream_reader_kwargs: longblob  # keyword arguments to instantiate the reader class
    stream_description='': varchar(256)
    """

    contents = [
        ("Video", "aeon.io.reader.Video", {"pattern": "{}"}, "Video frame metadata"),
        (
            "Position",
            "aeon.io.reader.Position",
            {"pattern": "{}_200"},
            "Position tracking data for the specified camera.",
        ),
        (
            "Encoder",
            "aeon.io.reader.Encoder",
            {"pattern": "{}_90"},
            "Wheel magnetic encoder data",
        ),
        (
            "EnvironmentState",
            "aeon.io.reader.Csv",
            {"pattern": "{}_EnvironmentState"},
            "Environment state log",
        ),
        (
            "SubjectState",
            "aeon.io.reader.Subject",
            {"pattern": "{}_SubjectState"},
            "Subject state log",
        ),
        (
            "MessageLog",
            "aeon.io.reader.Log",
            {"pattern": "{}_MessageLog"},
            "Message log data",
        ),
        (
            "Metadata",
            "aeon.io.reader.Metadata",
            {"pattern": "{}"},
            "Metadata for acquisition epochs",
        ),
        (
            "MetadataExp01",
            "aeon.io.reader.Metadata",
            {"pattern": "{}_2", "columns": ["id", "weight", "event"]},
            "Session metadata for Experiment 0.1",
        ),
        (
            "Region",
            "aeon.schema.foraging._RegionReader",
            {"pattern": "{}_201"},
            "Region tracking data for the specified camera",
        ),
        (
            "DepletionState",
            "aeon.schema.foraging._PatchState",
            {"pattern": "{}_State"},
            "State of the linear depletion function for foraging patches",
        ),
        (
            "BeamBreak",
            "aeon.io.reader.BitmaskEvent",
            {"pattern": "{}_32", "value": 0x22, "tag": "PelletDetected"},
            "Beam break events for pellet detection",
        ),
        (
            "DeliverPellet",
            "aeon.io.reader.BitmaskEvent",
            {"pattern": "{}_35", "value": 0x80, "tag": "TriggerPellet"},
            "Pellet delivery commands",
        ),
        (
            "WeightRaw",
            "aeon.schema.foraging._Weight",
            {"pattern": "{}_200"},
            "Raw weight measurement for a specific nest",
        ),
        (
            "WeightFiltered",
            "aeon.schema.foraging._Weight",
            {"pattern": "{}_202"},
            "Filtered weight measurement for a specific nest",
        ),
        (
            "WeightSubject",
            "aeon.schema.foraging._Weight",
            {"pattern": "{}_204"},
            "Subject weight measurement for a specific nest",
        ),
    ]
>>>>>>> d6109274


@schema
class DeviceType(dj.Lookup):
    """
    Catalog of all device types used across Project Aeon
    """

    definition = """  # Catalog of all device types used across Project Aeon
    device_type: varchar(36)
    ---
    device_description='': varchar(256)
    """

    class Stream(dj.Part):
        definition = """  # Data stream(s) associated with a particular device type
        -> master
        -> StreamType
        """

<<<<<<< HEAD
=======
    @classmethod
    def _insert_contents(cls):
        devices_config = [
            ("Camera", "Camera device", ("Video", "Position", "Region")),
            ("Metadata", "Metadata", ("Metadata",)),
            (
                "ExperimentalMetadata",
                "ExperimentalMetadata",
                ("EnvironmentState", "SubjectState", "MessageLog"),
            ),
            (
                "Nest Scale",
                "Weight scale at nest",
                ("WeightRaw", "WeightFiltered", "WeightSubject"),
            ),
            (
                "Food Patch",
                "Food patch",
                ("DepletionState", "Encoder", "BeamBreak", "DeliverPellet"),
            ),
        ]
        for device_type, device_desc, device_streams in devices_config:
            if cls & {"device_type": device_type}:
                continue
            with cls.connection.transaction:
                cls.insert1((device_type, device_desc))
                cls.Stream.insert(
                    [
                        {"device_type": device_type, "stream_type": stream_type}
                        for stream_type in device_streams
                    ]
                )

>>>>>>> d6109274

@schema
class Device(dj.Lookup):
    definition = """  # Physical devices, of a particular type, identified by unique serial number
    device_serial_number: varchar(12)
    ---
    -> DeviceType
    """


# ---- HELPER ----


<<<<<<< HEAD
def generate_device_table(device_type):
    schema = dj.schema()
    device_title = device_type.replace("_", " ").title().replace(" ", "")
=======
def generate_device_table(device_type, context=None):
    if context is None:
        context = inspect.currentframe().f_back.f_locals

    schema = dj.schema()
    device_title = _prettify(device_type)
>>>>>>> d6109274

    @schema
    class ExperimentDevice(dj.Manual):
        definition = f"""
        # {device_title} placement and operation for a particular time period, at a certain location, for a given experiment (auto-generated with aeon_mecha-{aeon.__version__})
        -> acquisition.Experiment
        -> Device
        {device_type}_install_time: datetime(6)   # time of the {device_type} placed and started operation at this position
        ---
        {device_type}_description: varchar(36)
        """

        class RemovalTime(dj.Part):
            definition = f"""
            -> master
            ---
            {device_type}_remove_time: datetime(6)  # time of the camera being removed from this position
            """

    exp_device_table_name = f"Experiment{device_title}"
    ExperimentDevice.__name__ = exp_device_table_name
    context[exp_device_table_name] = ExperimentDevice

    # DeviceDataStream table(s)
<<<<<<< HEAD

=======
>>>>>>> d6109274
    for stream_detail in (
        StreamType & (DeviceType.Stream & {"device_type": device_type})
    ).fetch(as_dict=True):
        stream_type = stream_detail["stream_type"]
<<<<<<< HEAD
        stream_title = stream_type.replace("_", " ").title().replace(" ", "")

        reader = getattr(io_reader, stream_detail["stream_reader"])(
            **stream_detail["stream_reader_kwargs"]
        )

        table_definition = f"""  # Raw per-chunk {stream_title} data stream from {device_title}
            -> acquisition.Chunk
            -> ExperimentDevice
=======
        stream_title = _prettify(stream_type)

        for i, n in enumerate(stream_detail["stream_reader"].split(".")):
            if i == 0:
                reader = aeon
            else:
                reader = getattr(reader, n)

        stream = reader(**stream_detail["stream_reader_kwargs"])

        table_definition = f"""  # Raw per-chunk {stream_title} data stream from {device_title} (auto-generated with aeon_mecha-{aeon.__version__})
            -> Experiment{device_title}
            -> acquisition.Chunk
>>>>>>> d6109274
            ---
            timestamps: longblob   # (datetime) timestamps of {stream_type} data
            """

<<<<<<< HEAD
        for col in reader.columns:
=======
        for col in stream.columns:
            if col.startswith("_"):
                continue
>>>>>>> d6109274
            table_definition += f"{col}: longblob\n\t\t\t"

        @schema
        class DeviceDataStream(dj.Imported):
            definition = table_definition

<<<<<<< HEAD
        DeviceDataStream.__name__ = f"{device_title}{stream_title}Stream"

    return schema
=======
            @property
            def key_source(self):
                f"""
                Only the combination of Chunk and {exp_device_table_name} with overlapping time
                +  Chunk(s) that started after {exp_device_table_name} install time and ended before {exp_device_table_name} remove time
                +  Chunk(s) that started after {exp_device_table_name} install time for {exp_device_table_name} that are not yet removed
                """
                return (
                    acquisition.Chunk
                    * ExperimentDevice.join(ExperimentDevice.RemovalTime, left=True)
                    & f"chunk_start >= {device_type}_install_time"
                    & f'chunk_start < IFNULL({device_type}_remove_time, "2200-01-01")'
                )

            def make(self, key):
                chunk_start, chunk_end, dir_type = (acquisition.Chunk & key).fetch1(
                    "chunk_start", "chunk_end", "directory_type"
                )
                raw_data_dir = acquisition.Experiment.get_data_directory(
                    key, directory_type=dir_type
                )

                device_description = (ExperimentDevice & key).fetch1(
                    f"{device_type}_description"
                )

                stream = reader(
                    **{
                        k: v.format(device_description) if k == "pattern" else v
                        for k, v in stream_detail["stream_reader_kwargs"].items()
                    }
                )

                stream_data = io_api.load(
                    root=raw_data_dir.as_posix(),
                    reader=stream,
                    start=pd.Timestamp(chunk_start),
                    end=pd.Timestamp(chunk_end),
                )

                if not len(stream_data):
                    raise ValueError(f"No stream data found for {key}")

                self.insert1(
                    {
                        **key,
                        "timestamps": stream_data.index.values,
                        **{
                            c: stream_data[c].values
                            for c in stream.columns
                            if not c.startswith("_")
                        },
                    }
                )

        stream_table_name = f"{device_title}{stream_title}"
        DeviceDataStream.__name__ = stream_table_name

        context[stream_table_name] = DeviceDataStream


def _prettify(s):
    s = re.sub(r"[A-Z]", lambda m: f"_{m.group(0)}", s)
    return s.replace("_", " ").title().replace(" ", "")
>>>>>>> d6109274
<|MERGE_RESOLUTION|>--- conflicted
+++ resolved
@@ -4,23 +4,15 @@
 import inspect
 import re
 
-<<<<<<< HEAD
-from aeon.io import reader as io_reader
-=======
 import aeon
 from aeon.io import api as io_api
->>>>>>> d6109274
 
 from . import acquisition
 from . import get_schema_name
 
 
-<<<<<<< HEAD
-schema = dj.schema(get_schema_name("device_stream"))
-=======
 # schema = dj.schema(get_schema_name("device_stream"))
 schema = dj.schema("u_thinh_device_stream")
->>>>>>> d6109274
 
 
 @schema
@@ -35,12 +27,6 @@
     definition = """  # Catalog of all stream types used across Project Aeon
     stream_type: varchar(16)
     ---
-<<<<<<< HEAD
-    stream_reader: varchar(256)     # name of the reader class found in `aeon.io.reader`
-    stream_reader_kwargs: longblob  # keyword arguments to initialize the reader class
-    stream_description='': varchar(256)
-    """
-=======
     stream_reader: varchar(256)     # name of the reader class found in `aeon_mecha` package (e.g. aeon.io.reader.Video)
     stream_reader_kwargs: longblob  # keyword arguments to instantiate the reader class
     stream_description='': varchar(256)
@@ -133,7 +119,6 @@
             "Subject weight measurement for a specific nest",
         ),
     ]
->>>>>>> d6109274
 
 
 @schema
@@ -154,8 +139,6 @@
         -> StreamType
         """
 
-<<<<<<< HEAD
-=======
     @classmethod
     def _insert_contents(cls):
         devices_config = [
@@ -189,7 +172,6 @@
                     ]
                 )
 
->>>>>>> d6109274
 
 @schema
 class Device(dj.Lookup):
@@ -203,18 +185,12 @@
 # ---- HELPER ----
 
 
-<<<<<<< HEAD
-def generate_device_table(device_type):
-    schema = dj.schema()
-    device_title = device_type.replace("_", " ").title().replace(" ", "")
-=======
 def generate_device_table(device_type, context=None):
     if context is None:
         context = inspect.currentframe().f_back.f_locals
 
     schema = dj.schema()
     device_title = _prettify(device_type)
->>>>>>> d6109274
 
     @schema
     class ExperimentDevice(dj.Manual):
@@ -239,25 +215,10 @@
     context[exp_device_table_name] = ExperimentDevice
 
     # DeviceDataStream table(s)
-<<<<<<< HEAD
-
-=======
->>>>>>> d6109274
     for stream_detail in (
         StreamType & (DeviceType.Stream & {"device_type": device_type})
     ).fetch(as_dict=True):
         stream_type = stream_detail["stream_type"]
-<<<<<<< HEAD
-        stream_title = stream_type.replace("_", " ").title().replace(" ", "")
-
-        reader = getattr(io_reader, stream_detail["stream_reader"])(
-            **stream_detail["stream_reader_kwargs"]
-        )
-
-        table_definition = f"""  # Raw per-chunk {stream_title} data stream from {device_title}
-            -> acquisition.Chunk
-            -> ExperimentDevice
-=======
         stream_title = _prettify(stream_type)
 
         for i, n in enumerate(stream_detail["stream_reader"].split(".")):
@@ -271,29 +232,19 @@
         table_definition = f"""  # Raw per-chunk {stream_title} data stream from {device_title} (auto-generated with aeon_mecha-{aeon.__version__})
             -> Experiment{device_title}
             -> acquisition.Chunk
->>>>>>> d6109274
             ---
             timestamps: longblob   # (datetime) timestamps of {stream_type} data
             """
 
-<<<<<<< HEAD
-        for col in reader.columns:
-=======
         for col in stream.columns:
             if col.startswith("_"):
                 continue
->>>>>>> d6109274
             table_definition += f"{col}: longblob\n\t\t\t"
 
         @schema
         class DeviceDataStream(dj.Imported):
             definition = table_definition
 
-<<<<<<< HEAD
-        DeviceDataStream.__name__ = f"{device_title}{stream_title}Stream"
-
-    return schema
-=======
             @property
             def key_source(self):
                 f"""
@@ -357,5 +308,4 @@
 
 def _prettify(s):
     s = re.sub(r"[A-Z]", lambda m: f"_{m.group(0)}", s)
-    return s.replace("_", " ").title().replace(" ", "")
->>>>>>> d6109274
+    return s.replace("_", " ").title().replace(" ", "")